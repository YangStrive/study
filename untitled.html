--- conflicted
+++ resolved
@@ -10,10 +10,7 @@
 </head>
 <body>
     <p>分支测试</p>
-<<<<<<< HEAD
     <p>master 分支测试</p>
-=======
     <p>分支合并测试</p>
->>>>>>> 4ceb932e
 </body>
 </html>